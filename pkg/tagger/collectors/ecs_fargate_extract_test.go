// Unless explicitly stated otherwise all files in this repository are licensed
// under the Apache License Version 2.0.
// This product includes software developed at Datadog (https://www.datadoghq.com/).
// Copyright 2016-2020 Datadog, Inc.

// +build docker

package collectors

import (
	"encoding/json"
	"io/ioutil"
	"testing"
	"time"

	"github.com/stretchr/testify/assert"
	"github.com/stretchr/testify/require"

	taggerutil "github.com/DataDog/datadog-agent/pkg/tagger/utils"
	v2 "github.com/DataDog/datadog-agent/pkg/util/ecs/metadata/v2"
)

func TestParseECSClusterName(t *testing.T) {
	cases := map[string]string{
		"old-cluster-name-09": "old-cluster-name-09",
		"arn:aws:ecs:eu-central-1:601427279990:cluster/xvello-fargate": "xvello-fargate",
	}

	for value, expected := range cases {
		assert.Equal(t, expected, parseECSClusterName(value))
	}
}

func TestParseFargateRegion(t *testing.T) {
	cases := map[string]string{
		"old-cluster-name-09": "",
		"arn:aws:ecs:eu-central-1:601427279990:cluster/xvello-fargate":  "eu-central-1",
		"arn:aws:ecs:us-gov-east-1:601427279990:cluster/xvello-fargate": "us-gov-east-1",
	}

	for value, expected := range cases {
		assert.Equal(t, expected, parseFargateRegion(value))
	}
}

func TestParseMetadata(t *testing.T) {
	raw, err := ioutil.ReadFile("./testdata/fargate_meta.json")
	require.NoError(t, err)
	var meta v2.Task
	err = json.Unmarshal(raw, &meta)
	require.NoError(t, err)
	require.Len(t, meta.Containers, 3)

	collector := &ECSFargateCollector{
		labelsAsTags: map[string]string{
			"highlabel": "+hightag",
			"mylabel":   "lowtag",
		},
	}
	collector.expire, err = taggerutil.NewExpire(ecsFargateExpireFreq)
	require.NoError(t, err)

	collector.expire.Update("3827da9d51f12276b4ed2d2a2dfb624b96b239b20d052b859e26c13853071e7c", time.Now())
	collector.expire.Update("unknownID", time.Now().Add(-10*time.Minute))

	expectedUpdates := []*TagInfo{
		{
			Source:      "ecs_fargate",
			Entity:      OrchestratorScopeEntityID,
			LowCardTags: []string{},
			OrchestratorCardTags: []string{
				"task_arn:arn:aws:ecs:eu-central-1:601427279990:task/5308d232-9002-4224-97b5-e1d4843b5244",
			},
			HighCardTags: []string{},
			DeleteEntity: false,
		},
		{
			Source: "ecs_fargate",
			Entity: "container_id://1cd08ea0fc13ee643fa058a8e184861661eb29325c7df59ccc543597018ffcd4",
			LowCardTags: []string{
				"docker_image:datadog/agent-dev:xvello-process-kubelet",
				"image_name:datadog/agent-dev",
				"short_image:agent-dev",
				"image_tag:xvello-process-kubelet",
				"cluster_name:xvello-fargate",
				"ecs_cluster_name:xvello-fargate",
				"task_family:redis-datadog",
				"task_version:3",
				"ecs_container_name:datadog-agent",
				"region:eu-central-1",
			},
			OrchestratorCardTags: []string{
				"task_arn:arn:aws:ecs:eu-central-1:601427279990:task/5308d232-9002-4224-97b5-e1d4843b5244",
			},
			HighCardTags: []string{
				"container_id:1cd08ea0fc13ee643fa058a8e184861661eb29325c7df59ccc543597018ffcd4",
				"container_name:ecs-redis-datadog-3-datadog-agent-c2a8fffa8ee8d1f6a801",
			},
			DeleteEntity: false,
		},
		{
			Source: "ecs_fargate",
			Entity: "container_id://0fc5bb7a1b29adc30997eabae1415a98fe85591eb7432c23349703a53aa43280",
			LowCardTags: []string{
				"docker_image:redis:latest",
				"image_name:redis",
				"short_image:redis",
				"image_tag:latest",
				"cluster_name:xvello-fargate",
				"ecs_cluster_name:xvello-fargate",
				"task_family:redis-datadog",
				"task_version:3",
				"ecs_container_name:redis",
				"lowtag:myvalue",
				"region:eu-central-1",
				"service:redis",
				"env:prod",
				"version:1.0",
			},
			OrchestratorCardTags: []string{
				"task_arn:arn:aws:ecs:eu-central-1:601427279990:task/5308d232-9002-4224-97b5-e1d4843b5244",
			},
			HighCardTags: []string{
				"container_name:ecs-redis-datadog-3-redis-f6eedfd8b18a8fbe1d00",
				"hightag:value2",
				"container_id:0fc5bb7a1b29adc30997eabae1415a98fe85591eb7432c23349703a53aa43280",
			},
			DeleteEntity: false,
		},
	}

<<<<<<< HEAD
=======
	expectedUpdatesParseAll := []*TagInfo{
		{
			Source: "ecs_fargate",
			Entity: "container_id://3827da9d51f12276b4ed2d2a2dfb624b96b239b20d052b859e26c13853071e7c",
			LowCardTags: []string{
				"docker_image:fg-proxy:tinyproxy",
				"image_name:fg-proxy",
				"short_image:fg-proxy",
				"image_tag:tinyproxy",
				"cluster_name:xvello-fargate",
				"ecs_cluster_name:xvello-fargate",
				"task_family:redis-datadog",
				"task_version:3",
				"ecs_container_name:~internal~ecs~pause",
				"region:eu-central-1",
				"tag1:value1",
				"tag3:value:2:value:3",
			},
			OrchestratorCardTags: []string{
				"task_arn:arn:aws:ecs:eu-central-1:601427279990:task/5308d232-9002-4224-97b5-e1d4843b5244",
			},
			HighCardTags: []string{
				"container_id:3827da9d51f12276b4ed2d2a2dfb624b96b239b20d052b859e26c13853071e7c",
				"container_name:ecs-redis-datadog-3-internalecspause-da86ad89d2bee7ba8501",
			},
			DeleteEntity: false,
		},
		{
			Source: "ecs_fargate",
			Entity: "container_id://1cd08ea0fc13ee643fa058a8e184861661eb29325c7df59ccc543597018ffcd4",
			LowCardTags: []string{
				"docker_image:datadog/agent-dev:xvello-process-kubelet",
				"image_name:datadog/agent-dev",
				"short_image:agent-dev",
				"image_tag:xvello-process-kubelet",
				"cluster_name:xvello-fargate",
				"ecs_cluster_name:xvello-fargate",
				"task_family:redis-datadog",
				"task_version:3",
				"ecs_container_name:datadog-agent",
				"region:eu-central-1",
				"tag1:value1",
				"tag3:value:2:value:3",
			},
			OrchestratorCardTags: []string{
				"task_arn:arn:aws:ecs:eu-central-1:601427279990:task/5308d232-9002-4224-97b5-e1d4843b5244",
			},
			HighCardTags: []string{
				"container_id:1cd08ea0fc13ee643fa058a8e184861661eb29325c7df59ccc543597018ffcd4",
				"container_name:ecs-redis-datadog-3-datadog-agent-c2a8fffa8ee8d1f6a801",
			},
			DeleteEntity: false,
		},
		{
			Source: "ecs_fargate",
			Entity: "container_id://0fc5bb7a1b29adc30997eabae1415a98fe85591eb7432c23349703a53aa43280",
			LowCardTags: []string{
				"docker_image:redis:latest",
				"image_name:redis",
				"short_image:redis",
				"image_tag:latest",
				"cluster_name:xvello-fargate",
				"ecs_cluster_name:xvello-fargate",
				"task_family:redis-datadog",
				"task_version:3",
				"ecs_container_name:redis",
				"lowtag:myvalue",
				"region:eu-central-1",
				"tag1:value1",
				"tag3:value:2:value:3",
				"service:redis",
				"env:prod",
				"version:1.0",
			},
			OrchestratorCardTags: []string{
				"task_arn:arn:aws:ecs:eu-central-1:601427279990:task/5308d232-9002-4224-97b5-e1d4843b5244",
			},
			HighCardTags: []string{
				"container_name:ecs-redis-datadog-3-redis-f6eedfd8b18a8fbe1d00",
				"hightag:value2",
				"container_id:0fc5bb7a1b29adc30997eabae1415a98fe85591eb7432c23349703a53aa43280",
			},
			DeleteEntity: false,
		},
	}

>>>>>>> 99611ff1
	// Diff parsing should show 2 containers
	updates, err := collector.parseMetadata(&meta, false)
	assert.NoError(t, err)
	assertTagInfoListEqual(t, expectedUpdates, updates)

	// One container expires
	expires, err := collector.expire.ComputeExpires()
	assert.NoError(t, err)
	assert.Equal(t, []string{"unknownID"}, expires)

	// Diff parsing should show 0 containers
	updates, err = collector.parseMetadata(&meta, false)
	assert.NoError(t, err)
	assert.Len(t, updates, 0)

	// Full parsing should show 3 containers
	updates, err = collector.parseMetadata(&meta, true)
	assert.NoError(t, err)
	assert.Len(t, updates, 3)
}

func TestParseMetadataV10(t *testing.T) {
	raw, err := ioutil.ReadFile("./testdata/fargate_meta_v1.0.json")
	require.NoError(t, err)
	var meta v2.Task
	err = json.Unmarshal(raw, &meta)
	require.NoError(t, err)
	require.Len(t, meta.Containers, 3)

	collector := &ECSFargateCollector{}
	collector.expire, err = taggerutil.NewExpire(ecsFargateExpireFreq)
	require.NoError(t, err)

	expectedUpdates := []*TagInfo{
		{
			Source:      "ecs_fargate",
			Entity:      OrchestratorScopeEntityID,
			LowCardTags: []string{},
			OrchestratorCardTags: []string{
				"task_arn:arn:aws:ecs:eu-west-1:172597598159:task/648ca535-cbe0-4de7-b102-28e50b81e888",
			},
			HighCardTags: []string{},
			DeleteEntity: false,
		},
		{
			Source: "ecs_fargate",
			Entity: "container_id://e8d4a9a20a0d931f8f632ec166b3f71a6ff00450aa7e99607f650e586df7d068",
			LowCardTags: []string{
				"docker_image:datadog/docker-dd-agent:latest",
				"image_name:datadog/docker-dd-agent",
				"short_image:docker-dd-agent",
				"image_tag:latest",
				"cluster_name:pierrem-test-fargate",
				"ecs_cluster_name:pierrem-test-fargate",
				"task_family:redis-datadog",
				"task_version:1",
				"ecs_container_name:dd-agent",
			},
			OrchestratorCardTags: []string{
				"task_arn:arn:aws:ecs:eu-west-1:172597598159:task/648ca535-cbe0-4de7-b102-28e50b81e888",
			},
			HighCardTags: []string{
				"container_id:e8d4a9a20a0d931f8f632ec166b3f71a6ff00450aa7e99607f650e586df7d068",
				"container_name:ecs-redis-datadog-1-dd-agent-8085fa82d1d3ada5a601",
			},
			DeleteEntity: false,
		},
		{
			Source: "ecs_fargate",
			Entity: "container_id://c912d0f0f204360ee90ce67c0d083c3514975f149b854f38a48deac611e82e48",
			LowCardTags: []string{
				"docker_image:redis:latest",
				"image_name:redis",
				"short_image:redis",
				"image_tag:latest",
				"cluster_name:pierrem-test-fargate",
				"ecs_cluster_name:pierrem-test-fargate",
				"task_family:redis-datadog",
				"task_version:1",
				"ecs_container_name:redis",
				"service:redis",
				"env:prod",
				"version:1.0",
			},
			OrchestratorCardTags: []string{
				"task_arn:arn:aws:ecs:eu-west-1:172597598159:task/648ca535-cbe0-4de7-b102-28e50b81e888",
			},
			HighCardTags: []string{
				"container_id:c912d0f0f204360ee90ce67c0d083c3514975f149b854f38a48deac611e82e48",
				"container_name:ecs-redis-datadog-1-redis-ce99d29f8ce998ed4a00",
			},
			DeleteEntity: false,
		},
		{
			Source: "ecs_fargate",
			Entity: "container_id://39e13ccc425e7777187a603fe33f466a18515030707c4063de1dc1b63d14d411",
			LowCardTags: []string{
				"docker_image:amazon/amazon-ecs-pause:0.1.0",
				"image_name:amazon/amazon-ecs-pause",
				"short_image:amazon-ecs-pause",
				"image_tag:0.1.0",
				"cluster_name:pierrem-test-fargate",
				"ecs_cluster_name:pierrem-test-fargate",
				"task_family:redis-datadog",
				"task_version:1",
				"ecs_container_name:~internal~ecs~pause",
			},
			OrchestratorCardTags: []string{
				"task_arn:arn:aws:ecs:eu-west-1:172597598159:task/648ca535-cbe0-4de7-b102-28e50b81e888",
			},
			HighCardTags: []string{
				"container_id:39e13ccc425e7777187a603fe33f466a18515030707c4063de1dc1b63d14d411",
				"container_name:ecs-redis-datadog-1-internalecspause-a2df9cefc2938ec19e01",
			},
			DeleteEntity: false,
		},
	}

	updates, err := collector.parseMetadata(&meta, false)
	assert.NoError(t, err)
	assertTagInfoListEqual(t, expectedUpdates, updates)
}

func TestParseExpires(t *testing.T) {
	collector := &ECSFargateCollector{}

	dead := []string{
		"1cd08ea0fc13ee643fa058a8e184861661eb29325c7df59ccc543597018ffcd4",
		"0fc5bb7a1b29adc30997eabae1415a98fe85591eb7432c23349703a53aa43280",
	}

	expected := []*TagInfo{
		{
			Source:       "ecs_fargate",
			Entity:       "container_id://1cd08ea0fc13ee643fa058a8e184861661eb29325c7df59ccc543597018ffcd4",
			DeleteEntity: true,
		},
		{
			Source:       "ecs_fargate",
			Entity:       "container_id://0fc5bb7a1b29adc30997eabae1415a98fe85591eb7432c23349703a53aa43280",
			DeleteEntity: true,
		},
	}

	out, err := collector.parseExpires(dead)
	assert.NoError(t, err)
	assert.Equal(t, expected, out)
}<|MERGE_RESOLUTION|>--- conflicted
+++ resolved
@@ -129,95 +129,6 @@
 		},
 	}
 
-<<<<<<< HEAD
-=======
-	expectedUpdatesParseAll := []*TagInfo{
-		{
-			Source: "ecs_fargate",
-			Entity: "container_id://3827da9d51f12276b4ed2d2a2dfb624b96b239b20d052b859e26c13853071e7c",
-			LowCardTags: []string{
-				"docker_image:fg-proxy:tinyproxy",
-				"image_name:fg-proxy",
-				"short_image:fg-proxy",
-				"image_tag:tinyproxy",
-				"cluster_name:xvello-fargate",
-				"ecs_cluster_name:xvello-fargate",
-				"task_family:redis-datadog",
-				"task_version:3",
-				"ecs_container_name:~internal~ecs~pause",
-				"region:eu-central-1",
-				"tag1:value1",
-				"tag3:value:2:value:3",
-			},
-			OrchestratorCardTags: []string{
-				"task_arn:arn:aws:ecs:eu-central-1:601427279990:task/5308d232-9002-4224-97b5-e1d4843b5244",
-			},
-			HighCardTags: []string{
-				"container_id:3827da9d51f12276b4ed2d2a2dfb624b96b239b20d052b859e26c13853071e7c",
-				"container_name:ecs-redis-datadog-3-internalecspause-da86ad89d2bee7ba8501",
-			},
-			DeleteEntity: false,
-		},
-		{
-			Source: "ecs_fargate",
-			Entity: "container_id://1cd08ea0fc13ee643fa058a8e184861661eb29325c7df59ccc543597018ffcd4",
-			LowCardTags: []string{
-				"docker_image:datadog/agent-dev:xvello-process-kubelet",
-				"image_name:datadog/agent-dev",
-				"short_image:agent-dev",
-				"image_tag:xvello-process-kubelet",
-				"cluster_name:xvello-fargate",
-				"ecs_cluster_name:xvello-fargate",
-				"task_family:redis-datadog",
-				"task_version:3",
-				"ecs_container_name:datadog-agent",
-				"region:eu-central-1",
-				"tag1:value1",
-				"tag3:value:2:value:3",
-			},
-			OrchestratorCardTags: []string{
-				"task_arn:arn:aws:ecs:eu-central-1:601427279990:task/5308d232-9002-4224-97b5-e1d4843b5244",
-			},
-			HighCardTags: []string{
-				"container_id:1cd08ea0fc13ee643fa058a8e184861661eb29325c7df59ccc543597018ffcd4",
-				"container_name:ecs-redis-datadog-3-datadog-agent-c2a8fffa8ee8d1f6a801",
-			},
-			DeleteEntity: false,
-		},
-		{
-			Source: "ecs_fargate",
-			Entity: "container_id://0fc5bb7a1b29adc30997eabae1415a98fe85591eb7432c23349703a53aa43280",
-			LowCardTags: []string{
-				"docker_image:redis:latest",
-				"image_name:redis",
-				"short_image:redis",
-				"image_tag:latest",
-				"cluster_name:xvello-fargate",
-				"ecs_cluster_name:xvello-fargate",
-				"task_family:redis-datadog",
-				"task_version:3",
-				"ecs_container_name:redis",
-				"lowtag:myvalue",
-				"region:eu-central-1",
-				"tag1:value1",
-				"tag3:value:2:value:3",
-				"service:redis",
-				"env:prod",
-				"version:1.0",
-			},
-			OrchestratorCardTags: []string{
-				"task_arn:arn:aws:ecs:eu-central-1:601427279990:task/5308d232-9002-4224-97b5-e1d4843b5244",
-			},
-			HighCardTags: []string{
-				"container_name:ecs-redis-datadog-3-redis-f6eedfd8b18a8fbe1d00",
-				"hightag:value2",
-				"container_id:0fc5bb7a1b29adc30997eabae1415a98fe85591eb7432c23349703a53aa43280",
-			},
-			DeleteEntity: false,
-		},
-	}
-
->>>>>>> 99611ff1
 	// Diff parsing should show 2 containers
 	updates, err := collector.parseMetadata(&meta, false)
 	assert.NoError(t, err)
