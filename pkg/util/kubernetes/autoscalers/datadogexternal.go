--- conflicted
+++ resolved
@@ -24,72 +24,22 @@
 )
 
 var (
-<<<<<<< HEAD
 	ddRequests = telemetry.NewCounter("", "datadog_requests",
 		[]string{"status"}, "Counter of requests made to Datadog")
 	metricsEval = telemetry.NewGauge("", "external_metrics_processed_value",
 		[]string{"metric"}, "value processed from querying Datadog")
 	metricsDelay = telemetry.NewGauge("", "external_metrics_delay_seconds",
 		[]string{"metric"}, "freshness of the metric evaluated from querying Datadog")
+	rateLimitsRemaining = telemetry.NewGauge("", "rate_limit_queries_remaining",
+		[]string{"endpoint"}, "number of queries remaining before next reset")
+	rateLimitsReset = telemetry.NewGauge("", "rate_limit_queries_reset",
+		[]string{"endpoint"}, "number of seconds before next reset")
+	rateLimitsPeriod = telemetry.NewGauge("", "rate_limit_queries_period",
+		[]string{"endpoint"}, "period of rate limiting")
+	rateLimitsLimit = telemetry.NewGauge("", "rate_limit_queries_limit",
+		[]string{"endpoint"}, "maximum number of queries allowed in the period")
 )
 
-=======
-	ddRequests = prometheus.NewCounterVec(
-		prometheus.CounterOpts{
-			Name: "datadog_requests",
-			Help: "Counter of requests made to Datadog",
-		},
-		[]string{"status"},
-	)
-	metricsEval = prometheus.NewGaugeVec(prometheus.GaugeOpts{
-		Name: "external_metrics_processed_value",
-		Help: "value processed from querying Datadog",
-	},
-		[]string{"metric"},
-	)
-	metricsDelay = prometheus.NewGaugeVec(prometheus.GaugeOpts{
-		Name: "external_metrics_delay_seconds",
-		Help: "freshness of the metric evaluated from querying Datadog",
-	},
-		[]string{"metric"},
-	)
-	rateLimitsRemaining = prometheus.NewGaugeVec(prometheus.GaugeOpts{
-		Name: "rate_limit_queries_remaining",
-		Help: "number of queries remaining before next reset",
-	},
-		[]string{"endpoint"},
-	)
-	rateLimitsReset = prometheus.NewGaugeVec(prometheus.GaugeOpts{
-		Name: "rate_limit_queries_reset",
-		Help: "number of seconds before next reset",
-	},
-		[]string{"endpoint"},
-	)
-	rateLimitsPeriod = prometheus.NewGaugeVec(prometheus.GaugeOpts{
-		Name: "rate_limit_queries_period",
-		Help: "period of rate limiting",
-	},
-		[]string{"endpoint"},
-	)
-	rateLimitsLimit = prometheus.NewGaugeVec(prometheus.GaugeOpts{
-		Name: "rate_limit_queries_limit",
-		Help: "maximum number of queries allowed in the period",
-	},
-		[]string{"endpoint"},
-	)
-)
-
-func init() {
-	prometheus.MustRegister(ddRequests)
-	prometheus.MustRegister(metricsEval)
-	prometheus.MustRegister(metricsDelay)
-	prometheus.MustRegister(rateLimitsRemaining)
-	prometheus.MustRegister(rateLimitsReset)
-	prometheus.MustRegister(rateLimitsPeriod)
-	prometheus.MustRegister(rateLimitsLimit)
-}
-
->>>>>>> 13e54f63
 type Point struct {
 	value     float64
 	timestamp int64
@@ -183,11 +133,11 @@
 	return processedMetrics, nil
 }
 
-// setPrometheusMetric is a helper to submit prometheus metrics
-func setPrometheusMetric(val string, metric *prometheus.GaugeVec) error {
+// setTelemetryMetric is a helper to submit telemetry metrics
+func setTelemetryMetric(val string, metric telemetry.Gauge) error {
 	valFloat, err := strconv.Atoi(val)
 	if err == nil {
-		metric.With(prometheus.Labels{"endpoint": queryEndpoint}).Set(float64(valFloat))
+		metric.Set(float64(valFloat), queryEndpoint)
 	}
 	return err
 }
@@ -197,10 +147,10 @@
 	queryLimits := updateMap[queryEndpoint]
 
 	errors := []error{
-		setPrometheusMetric(queryLimits.Limit, rateLimitsLimit),
-		setPrometheusMetric(queryLimits.Remaining, rateLimitsRemaining),
-		setPrometheusMetric(queryLimits.Period, rateLimitsPeriod),
-		setPrometheusMetric(queryLimits.Reset, rateLimitsReset),
+		setTelemetryMetric(queryLimits.Limit, rateLimitsLimit),
+		setTelemetryMetric(queryLimits.Remaining, rateLimitsRemaining),
+		setTelemetryMetric(queryLimits.Period, rateLimitsPeriod),
+		setTelemetryMetric(queryLimits.Reset, rateLimitsReset),
 	}
 
 	return utilserror.NewAggregate(errors)
