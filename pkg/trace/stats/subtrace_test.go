--- conflicted
+++ resolved
@@ -44,11 +44,7 @@
 	}
 }
 
-<<<<<<< HEAD
-func TestExtractTopLevelSubtracesShouldNotIgnoreLeafTopLevel(t *testing.T) {
-=======
 func TestExtractSubtracesShouldIgnoreLeafTopLevel(t *testing.T) {
->>>>>>> d6257559
 	assert := assert.New(t)
 
 	trace := pb.Trace{
@@ -119,12 +115,13 @@
 		// measured span has two child leaf spans
 		&pb.Span{SpanID: 3, ParentID: 2, Service: "s1", Metrics: map[string]float64{"_dd.measured": 1.0}},
 		&pb.Span{SpanID: 4, ParentID: 3, Service: "s2"},
-		&pb.Span{SpanID: 5, ParentID: 3, Service: "s3"},
+		&pb.Span{SpanID: 5, ParentID: 3, Service: "s3", Type: "db"},
 	}
 
 	expected := []Subtrace{
 		{trace[0], trace},
 		{trace[2], []*pb.Span{trace[2], trace[3], trace[4]}},
+		{trace[3], []*pb.Span{trace[3]}},
 	}
 
 	traceutil.ComputeTopLevel(trace)
